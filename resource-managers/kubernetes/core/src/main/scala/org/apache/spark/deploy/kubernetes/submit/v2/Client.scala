--- conflicted
+++ resolved
@@ -50,17 +50,8 @@
     kubernetesClientProvider: SubmissionKubernetesClientProvider,
     initContainerComponentsProvider: DriverInitContainerComponentsProvider) extends Logging {
 
-<<<<<<< HEAD
-=======
-  private val namespace = sparkConf.get(KUBERNETES_NAMESPACE)
-  private val master = resolveK8sMaster(sparkConf.get("spark.master"))
-  private val launchTime = System.currentTimeMillis
-  private val appName = sparkConf.getOption("spark.app.name")
-    .getOrElse("spark")
-  private val kubernetesAppId = s"$appName-$launchTime".toLowerCase.replaceAll("\\.", "-")
   private val kubernetesDriverPodName = sparkConf.get(KUBERNETES_DRIVER_POD_NAME)
     .getOrElse(kubernetesAppId)
->>>>>>> eb45ae55
   private val driverDockerImage = sparkConf.get(DRIVER_DOCKER_IMAGE)
   private val driverMemoryMb = sparkConf.get(org.apache.spark.internal.config.DRIVER_MEMORY)
   private val memoryOverheadMb = sparkConf
